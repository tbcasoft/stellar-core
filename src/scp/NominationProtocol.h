#pragma once

// Copyright 2014 Stellar Development Foundation and contributors. Licensed
// under the Apache License, Version 2.0. See the COPYING file at the root
// of this distribution or at http://www.apache.org/licenses/LICENSE-2.0

#include "lib/json/json-forwards.h"
#include "scp/SCP.h"
#include <functional>
#include <memory>
#include <set>
#include <string>
#include <utility>

namespace stellar
{
class NominationProtocol
{
  protected:
    Slot& mSlot;

    int32 mRoundNumber;

    ValueWrapperPtrSet mVotes;                                  // X
    ValueWrapperPtrSet mAccepted;                               // Y
    ValueWrapperPtrSet mCandidates;                             // Z
    std::map<NodeID, SCPEnvelopeWrapperPtr> mLatestNominations; // N

    SCPEnvelopeWrapperPtr mLastEnvelope; // last envelope emitted by this node

    // nodes from quorum set that have the highest priority this round
    std::set<NodeID> mRoundLeaders;

    // true if 'nominate' was called
    bool mNominationStarted;

    // the latest (if any) candidate value
    ValueWrapperPtr mLatestCompositeCandidate;

    // the value from the previous slot
    Value mPreviousValue;

    bool isNewerStatement(NodeID const& nodeID, SCPNomination const& st);

    // returns true if 'p' is a subset of 'v'
    // also sets 'notEqual' if p and v differ
    // note: p and v must be sorted
    static bool isSubsetHelper(xdr::xvector<Value> const& p,
                               xdr::xvector<Value> const& v, bool& notEqual);

    SCPDriver::ValidationLevel validateValue(Value const& v);
    ValueWrapperPtr extractValidValue(Value const& value);

    bool isSane(SCPStatement const& st);

    void recordEnvelope(SCPEnvelopeWrapperPtr env);

    void emitNomination();

    // returns true if v is in the accepted list from the statement
    static bool acceptPredicate(Value const& v, SCPStatement const& st);

    // applies 'processor' to all values from the passed in nomination
    static void applyAll(SCPNomination const& nom,
                         std::function<void(Value const&)> processor);

    // updates the set of nodes that have priority over the others
    void updateRoundLeaders();

    // computes Gi(isPriority?P:N, prevValue, mRoundNumber, nodeID)
    // from the paper
    uint64 hashNode(bool isPriority, NodeID const& nodeID);

    // computes Gi(K, prevValue, mRoundNumber, value)
    uint64 hashValue(Value const& value);

    uint64 getNodePriority(NodeID const& nodeID, SCPQuorumSet const& qset);
    // updates the set of nodes that have priority over the others.  Node weight
    // is NOT a constraint for computed priority.
    uint64 getNodePriorityWithoutWeight(NodeID const& nodeID,
                                        SCPQuorumSet const& qset);

    // returns the highest value that we don't have yet, that we should
    // vote for, extracted from a nomination.
    // returns nullptr if no new value was found
    ValueWrapperPtr getNewValueFromNomination(SCPNomination const& nom);

    /*
    Amount of time (in millisecs) allow for a leader to behave correctly.  If
    leader is slow, timeout logic kicks in. Vanilla stellar waits in secs which
    is too long for our network.
    */
    std::chrono::milliseconds leaderNominationTimeoutInMilisec =
        std::chrono::milliseconds(0);

  public:
    static bool isNewerStatement(SCPNomination const& oldst,
                                 SCPNomination const& st);

    NominationProtocol(Slot& slot);

    SCP::EnvelopeState processEnvelope(SCPEnvelopeWrapperPtr envelope);

    static std::vector<Value> getStatementValues(SCPStatement const& st);

    // attempts to nominate a value for consensus
    bool nominate(ValueWrapperPtr value, Value const& previousValue,
                  bool timedout);

    // stops the nomination protocol
    void stopNomination();

    // return the current leaders
    std::set<NodeID> const& getLeaders() const;

    ValueWrapperPtr const&
    getLatestCompositeCandidate() const
    {
        return mLatestCompositeCandidate;
    }

    Json::Value getJsonInfo();

    SCP::QuorumInfoNodeState getState(NodeID const& node,
                                      bool selfAlreadyMovedOn);

    SCPEnvelope const*
    getLastMessageSend() const
    {
        return mLastEnvelope ? &mLastEnvelope->getEnvelope() : nullptr;
    }

    void setStateFromEnvelope(SCPEnvelopeWrapperPtr e);

    bool processCurrentState(std::function<bool(SCPEnvelope const&)> const& f,
                             bool forceSelf) const;

    // returns the latest message from a node
    // or nullptr if not found
    SCPEnvelope const* getLatestMessage(NodeID const& id) const;

<<<<<<< HEAD
    /*
  `computeNominationTimeout` computes a timeout given a round number.  It's base
  on SCPDriver::computeTimeout()
  @parm roundNumber - nomination round number
  */
    virtual std::chrono::milliseconds
    computeNominationTimeout(uint32 roundNumber);
=======
  private:
    // The number of times the timer has expired
    // Used for the quorum endpoint.
    int32 mTimerExpCount;
>>>>>>> 39bee1a2
};
}<|MERGE_RESOLUTION|>--- conflicted
+++ resolved
@@ -139,7 +139,6 @@
     // or nullptr if not found
     SCPEnvelope const* getLatestMessage(NodeID const& id) const;
 
-<<<<<<< HEAD
     /*
   `computeNominationTimeout` computes a timeout given a round number.  It's base
   on SCPDriver::computeTimeout()
@@ -147,11 +146,5 @@
   */
     virtual std::chrono::milliseconds
     computeNominationTimeout(uint32 roundNumber);
-=======
-  private:
-    // The number of times the timer has expired
-    // Used for the quorum endpoint.
-    int32 mTimerExpCount;
->>>>>>> 39bee1a2
 };
 }