
// Copyright 2014 Stellar Development Foundation and contributors. Licensed
// under the Apache License, Version 2.0. See the COPYING file at the root
// of this distribution or at http://www.apache.org/licenses/LICENSE-2.0

#include "main/Config.h"
#include "crypto/Hex.h"
#include "crypto/KeyUtils.h"
#include "herder/Herder.h"
#include "history/HistoryArchive.h"
#include "ledger/LedgerManager.h"
#include "main/ExternalQueue.h"
#include "main/StellarCoreVersion.h"
#include "scp/LocalNode.h"
#include "scp/QuorumSetUtils.h"
#include "util/Fs.h"
#include "util/GlobalChecks.h"
#include "util/Logging.h"
#include "util/XDROperators.h"
#include "util/types.h"

#include "util/UnorderedSet.h"
#include <fmt/chrono.h>
#include <fmt/format.h>
#include <functional>
#include <numeric>
#include <sstream>
#include <stdexcept>
#include <type_traits>
#include <unordered_set>

namespace stellar
{
const uint32 Config::CURRENT_LEDGER_PROTOCOL_VERSION = 19
#ifdef ENABLE_NEXT_PROTOCOL_VERSION_UNSAFE_FOR_PRODUCTION
                                                       + 1
#endif
    ;

bool gIsProductionNetwork = false;
uint64 BASE_LEADER_NOMINATION_TIMEOUT_MS =
    250; //(default) value to increment wait time between nomination rounds

// Options that must only be used for testing
static const std::unordered_set<std::string> TESTING_ONLY_OPTIONS = {
    "RUN_STANDALONE",
    "MANUAL_CLOSE",
    "ARTIFICIALLY_GENERATE_LOAD_FOR_TESTING",
    "ARTIFICIALLY_ACCELERATE_TIME_FOR_TESTING",
    "ARTIFICIALLY_SET_CLOSE_TIME_FOR_TESTING",
    "ARTIFICIALLY_REPLAY_WITH_NEWEST_BUCKET_LOGIC_FOR_TESTING",
    "OP_APPLY_SLEEP_TIME_DURATION_FOR_TESTING",
    "OP_APPLY_SLEEP_TIME_WEIGHT_FOR_TESTING",
    "LOADGEN_OP_COUNT_FOR_TESTING",
    "LOADGEN_OP_COUNT_DISTRIBUTION_FOR_TESTING",
    "CATCHUP_WAIT_MERGES_TX_APPLY_FOR_TESTING",
    "ARTIFICIALLY_DELAY_BUCKET_APPLICATION_FOR_TESTING",
    "ARTIFICIALLY_SLEEP_MAIN_THREAD_FOR_TESTING"};

// Options that should only be used for testing
static const std::unordered_set<std::string> TESTING_SUGGESTED_OPTIONS = {
    "ALLOW_LOCALHOST_FOR_TESTING"};

namespace
{
// compute a default threshold for qset:
// if thresholdLevel is SIMPLE_MAJORITY there are no inner sets, only
// require majority
// (>50%). If thresholdLevel is ALL_REQUIRED, require 100%, otherwise assume
// byzantine failures (~67%)
unsigned int
computeDefaultThreshold(SCPQuorumSet const& qset,
                        ValidationThresholdLevels thresholdLevel)
{
    unsigned int res = 0;
    unsigned int topSize = static_cast<unsigned int>(qset.validators.size() +
                                                     qset.innerSets.size());

    if (topSize == 0)
    {
        // leave the quorum set empty
        return 0;
    }

    if (thresholdLevel == ValidationThresholdLevels::SIMPLE_MAJORITY &&
        qset.innerSets.empty())
    {
        // n=2f+1
        // compute res = n - f
        res = topSize - (topSize - 1) / 2;
    }
    else if (thresholdLevel == ValidationThresholdLevels::ALL_REQUIRED)
    {
        // all are required
        res = topSize;
    }
    else
    {
        // n=3f+1
        // compute res = n - f
        res = topSize - (topSize - 1) / 3;
    }
    return res;
}
}
Config::Config() : NODE_SEED(SecretKey::random())
{
    // fill in defaults

    // non configurable
    MODE_ENABLES_BUCKETLIST = true;
    MODE_USES_IN_MEMORY_LEDGER = false;
    MODE_STORES_HISTORY_MISC = true;
    MODE_STORES_HISTORY_LEDGERHEADERS = true;
    MODE_DOES_CATCHUP = true;
    MODE_AUTO_STARTS_OVERLAY = true;
    OP_APPLY_SLEEP_TIME_DURATION_FOR_TESTING =
        std::vector<std::chrono::microseconds>();
    OP_APPLY_SLEEP_TIME_WEIGHT_FOR_TESTING = std::vector<uint32>();
    LOADGEN_OP_COUNT_FOR_TESTING = {};
    LOADGEN_OP_COUNT_DISTRIBUTION_FOR_TESTING = {};
    CATCHUP_WAIT_MERGES_TX_APPLY_FOR_TESTING = false;
    ARTIFICIALLY_SLEEP_MAIN_THREAD_FOR_TESTING =
        std::chrono::microseconds::zero();

    FORCE_SCP = false;
    LEDGER_PROTOCOL_VERSION = CURRENT_LEDGER_PROTOCOL_VERSION;
    LEDGER_PROTOCOL_MIN_VERSION_INTERNAL_ERROR_REPORT = 18;

    MAXIMUM_LEDGER_CLOSETIME_DRIFT = 50;

    OVERLAY_PROTOCOL_MIN_VERSION = 21;
    OVERLAY_PROTOCOL_VERSION = 24;

    VERSION_STR = STELLAR_CORE_VERSION;

    // configurable
    RUN_STANDALONE = false;
    MANUAL_CLOSE = false;
    CATCHUP_COMPLETE = false;
    CATCHUP_RECENT = 0;
    EXPERIMENTAL_PRECAUTION_DELAY_META = false;
    // automatic maintenance settings:
    // short and prime with 1 hour which will cause automatic maintenance to
    // rarely conflict with any other scheduled tasks on a machine (that tend to
    // run on a fixed schedule)
    AUTOMATIC_MAINTENANCE_PERIOD = std::chrono::seconds{359};
    // count picked as to catchup with 1 month worth of ledgers
    // in about 1 week.
    // (30*24*3600/5) / (400 - 359/5 ) // number of periods needed to catchup
    //   * (359) / (24*3600) = 6.56 days
    AUTOMATIC_MAINTENANCE_COUNT = 400;
    // automatic self-check happens once every 3 hours
    AUTOMATIC_SELF_CHECK_PERIOD = std::chrono::seconds{3 * 60 * 60};
    ARTIFICIALLY_GENERATE_LOAD_FOR_TESTING = false;
    ARTIFICIALLY_ACCELERATE_TIME_FOR_TESTING = false;
    ARTIFICIALLY_SET_CLOSE_TIME_FOR_TESTING = 0;
    ARTIFICIALLY_PESSIMIZE_MERGES_FOR_TESTING = false;
    ARTIFICIALLY_REDUCE_MERGE_COUNTS_FOR_TESTING = false;
    ARTIFICIALLY_REPLAY_WITH_NEWEST_BUCKET_LOGIC_FOR_TESTING = false;
    ARTIFICIALLY_DELAY_BUCKET_APPLICATION_FOR_TESTING =
        std::chrono::seconds::zero();
    ALLOW_LOCALHOST_FOR_TESTING = false;
    USE_CONFIG_FOR_GENESIS = false;
    FAILURE_SAFETY = -1;
    UNSAFE_QUORUM = false;
    DISABLE_BUCKET_GC = false;
    DISABLE_XDR_FSYNC = false;
    MAX_SLOTS_TO_REMEMBER = 12;
    METADATA_OUTPUT_STREAM = "";
    METADATA_DEBUG_LEDGERS = 0;

    LOG_FILE_PATH = "stellar-core-{datetime:%Y-%m-%d_%H-%M-%S}.log";
    BUCKET_DIR_PATH = "buckets";

    LOG_COLOR = false;

    TESTING_UPGRADE_LEDGER_PROTOCOL_VERSION = LEDGER_PROTOCOL_VERSION;
    TESTING_UPGRADE_DESIRED_FEE = LedgerManager::GENESIS_LEDGER_BASE_FEE;
    TESTING_UPGRADE_RESERVE = LedgerManager::GENESIS_LEDGER_BASE_RESERVE;
    TESTING_UPGRADE_MAX_TX_SET_SIZE = 50;
    TESTING_UPGRADE_FLAGS = 0;

    HTTP_PORT = DEFAULT_PEER_PORT + 1;
    PUBLIC_HTTP_PORT = false;
    HTTP_MAX_CLIENT = 128;
    PEER_PORT = DEFAULT_PEER_PORT;
    TARGET_PEER_CONNECTIONS = 8;
    MAX_PENDING_CONNECTIONS = 500;
    MAX_ADDITIONAL_PEER_CONNECTIONS = -1;
    MAX_OUTBOUND_PENDING_CONNECTIONS = 0;
    MAX_INBOUND_PENDING_CONNECTIONS = 0;
    PEER_AUTHENTICATION_TIMEOUT = 2;
    PEER_TIMEOUT = 30;
    PEER_STRAGGLER_TIMEOUT = 120;

    FLOOD_OP_RATE_PER_LEDGER = 1.0;
    FLOOD_TX_PERIOD_MS = 200;
    FLOOD_ARB_TX_BASE_ALLOWANCE = 5;
    FLOOD_ARB_TX_DAMPING_FACTOR = 0.8;

    FLOOD_DEMAND_PERIOD_MS = std::chrono::milliseconds(200);
    FLOOD_ADVERT_PERIOD_MS = std::chrono::milliseconds(100);
    FLOOD_DEMAND_BACKOFF_DELAY_MS = std::chrono::milliseconds(500);
    ENABLE_PULL_MODE = false;

    MAX_BATCH_WRITE_COUNT = 1024;
    MAX_BATCH_WRITE_BYTES = 1 * 1024 * 1024;
    PREFERRED_PEERS_ONLY = false;

    PEER_READING_CAPACITY = 200;
    PEER_FLOOD_READING_CAPACITY = 200;
    FLOW_CONTROL_SEND_MORE_BATCH_SIZE = 40;

    // WORKER_THREADS: setting this too low risks a form of priority inversion
    // where a long-running background task occupies all worker threads and
    // we're not able to do short high-priority background tasks like merging
    // small buckets to be ready for the next ledger close. To attempt to
    // mitigate this, we make sure we have as many worker threads as the worst
    // case long-running parallelism we're going to encounter, and let the OS
    // deal with time-slicing between the threads if there aren't enough cores
    // for it.
    //
    // Worst case = 10 concurrent merges + 1 quorum intersection calculation.
    WORKER_THREADS = 11;
    MAX_CONCURRENT_SUBPROCESSES = 16;
    NODE_IS_VALIDATOR = false;
    QUORUM_INTERSECTION_CHECKER = true;
    DATABASE = SecretValue{"sqlite3://:memory:"};

    ENTRY_CACHE_SIZE = 100000;
    PREFETCH_BATCH_SIZE = 1000;

<<<<<<< HEAD
    BASE_LEADER_NOMINATION_TIMEOUT_MS = 250;
=======
    HISTOGRAM_WINDOW_SIZE = std::chrono::seconds(30);

    HALT_ON_INTERNAL_TRANSACTION_ERROR = false;
>>>>>>> 39bee1a2

#ifdef BUILD_TESTS
    TEST_CASES_ENABLED = false;
#endif

#ifdef BEST_OFFER_DEBUGGING
    BEST_OFFER_DEBUGGING_ENABLED = false;
#endif
}

namespace
{

using ConfigItem = std::pair<std::string, std::shared_ptr<cpptoml::base>>;

bool
readBool(ConfigItem const& item)
{
    if (!item.second->as<bool>())
    {
        throw std::invalid_argument(
            fmt::format(FMT_STRING("invalid '{}'"), item.first));
    }
    return item.second->as<bool>()->get();
}

double
readDouble(ConfigItem const& item)
{
    if (!item.second->as<double>())
    {
        throw std::invalid_argument(
            fmt::format(FMT_STRING("invalid '{}'"), item.first));
    }
    return item.second->as<double>()->get();
}

std::string
readString(ConfigItem const& item)
{
    if (!item.second->as<std::string>())
    {
        throw std::invalid_argument(
            fmt::format(FMT_STRING("invalid '{}'"), item.first));
    }
    return item.second->as<std::string>()->get();
}

template <typename T>
std::vector<T>
readArray(ConfigItem const& item)
{
    auto result = std::vector<T>{};
    if (!item.second->is_array())
    {
        throw std::invalid_argument(
            fmt::format(FMT_STRING("'{}' must be an array"), item.first));
    }
    for (auto v : item.second->as_array()->get())
    {
        if (!v->as<T>())
        {
            throw std::invalid_argument(
                fmt::format(FMT_STRING("invalid element of '{}'"), item.first));
        }
        result.push_back(v->as<T>()->get());
    }
    return result;
}

template <typename T>
std::enable_if_t<std::is_signed_v<T>, T>
castInt(int64_t v, std::string const& name, T min, T max)
{
    if (v < min || v > max)
    {
        throw std::invalid_argument(fmt::format(FMT_STRING("bad '{}'"), name));
    }
    return static_cast<T>(v);
}

template <typename T>
std::enable_if_t<std::is_unsigned_v<T>, T>
castInt(int64_t v, std::string const& name, T min, T max)
{
    if (v < 0)
    {
        throw std::invalid_argument(fmt::format(FMT_STRING("bad '{}'"), name));
    }
    else
    {
        if (static_cast<T>(v) < min || static_cast<T>(v) > max)
        {
            throw std::invalid_argument(
                fmt::format(FMT_STRING("bad '{}'"), name));
        }
    }
    return static_cast<T>(v);
}

template <typename T>
T
readInt(ConfigItem const& item, T min = std::numeric_limits<T>::min(),
        T max = std::numeric_limits<T>::max())
{
    if (!item.second->as<int64_t>())
    {
        throw std::invalid_argument(
            fmt::format(FMT_STRING("invalid '{}'"), item.first));
    }
    return castInt<T>(item.second->as<int64_t>()->get(), item.first, min, max);
}

template <typename T>
std::vector<T>
readIntArray(ConfigItem const& item, T min = std::numeric_limits<T>::min(),
             T max = std::numeric_limits<T>::max())
{
    auto resultInt64 = readArray<int64_t>(item);
    auto result = std::vector<T>{};
    result.reserve(resultInt64.size());
    std::transform(
        resultInt64.begin(), resultInt64.end(), std::back_inserter(result),
        [&](int64_t v) { return castInt<T>(v, item.first, min, max); });
    return result;
}

template <typename T>
std::vector<T>
readXdrEnumArray(ConfigItem const& item)
{
    UnorderedMap<std::string, T> enumNames;
    for (auto enumVal : xdr::xdr_traits<T>::enum_values())
    {
        auto enumNameCharPtr =
            xdr::xdr_traits<T>::enum_name(static_cast<T>(enumVal));
        releaseAssert(enumNameCharPtr);
        enumNames.emplace(enumNameCharPtr, static_cast<T>(enumVal));
    }

    std::vector<T> result;
    if (!item.second->is_array())
    {
        throw std::invalid_argument(
            fmt::format(FMT_STRING("'{}' must be an array"), item.first));
    }
    for (auto v : item.second->as_array()->get())
    {
        if (!v->as<std::string>())
        {
            throw std::invalid_argument(
                fmt::format(FMT_STRING("invalid element of '{}'"), item.first));
        }

        auto name = v->as<std::string>()->get();
        if (enumNames.find(name) == enumNames.end())
        {
            throw std::invalid_argument(
                fmt::format(FMT_STRING("invalid element of '{}'"), item.first));
        }
        result.push_back(enumNames[name]);
    }
    return result;
}
}

void
Config::loadQset(std::shared_ptr<cpptoml::table> group, SCPQuorumSet& qset,
                 uint32 level)
{
    if (!group)
    {
        throw std::invalid_argument("invalid entry in quorum set definition");
    }

    if (level > MAXIMUM_QUORUM_NESTING_LEVEL)
    {
        throw std::invalid_argument("too many levels in quorum set");
    }

    int thresholdPercent = 67;
    qset.threshold = 0;

    for (auto& item : *group)
    {
        if (item.first == "THRESHOLD_PERCENT")
        {
            if (!item.second->as<int64_t>())
            {
                throw std::invalid_argument("invalid THRESHOLD_PERCENT");
            }
            int64_t f = item.second->as<int64_t>()->get();
            if (f <= 0 || f > 100)
            {
                throw std::invalid_argument("invalid THRESHOLD_PERCENT");
            }
            thresholdPercent = (uint32_t)f;
        }
        else if (item.first == "VALIDATORS")
        {
            auto values = readArray<std::string>(item);
            for (auto v : values)
            {
                PublicKey nodeID;
                parseNodeID(v, nodeID);
                qset.validators.emplace_back(nodeID);
            }
        }
        else
        { // must be a subset
            try
            {
                if (!item.second->is_table())
                {
                    throw std::invalid_argument(
                        "invalid quorum set, should be a group");
                }
                qset.innerSets.resize((uint32_t)qset.innerSets.size() + 1);
                loadQset(item.second->as_table(),
                         qset.innerSets[qset.innerSets.size() - 1], level + 1);
            }
            catch (std::exception& e)
            {
                std::string s;
                s = e.what();
                s += " while parsing '" + item.first + "'";
                throw std::invalid_argument(s);
            }
        }
    }

    // round up: n*percent/100
    qset.threshold = uint32(
        1 +
        (((qset.validators.size() + qset.innerSets.size()) * thresholdPercent -
          1) /
         100));

    if (qset.threshold == 0 ||
        (qset.validators.empty() && qset.innerSets.empty()))
    {
        throw std::invalid_argument("invalid quorum set definition");
    }
}

void
Config::addHistoryArchive(std::string const& name, std::string const& get,
                          std::string const& put, std::string const& mkdir)
{
    auto r = HISTORY.insert(std::make_pair(
        name, HistoryArchiveConfiguration{name, get, put, mkdir}));
    if (!r.second)
    {
        throw std::invalid_argument(
            fmt::format(FMT_STRING("Conflicting archive name '{}'"), name));
    }
}

static std::array<std::string, 4> const kQualities = {"LOW", "MEDIUM", "HIGH",
                                                      "CRITICAL"};

std::string
Config::toString(ValidatorQuality q) const
{
    return kQualities[static_cast<int>(q)];
}

Config::ValidatorQuality
Config::parseQuality(std::string const& q) const
{
    auto it = std::find(kQualities.begin(), kQualities.end(), q);

    ValidatorQuality res;

    if (it != kQualities.end())
    {
        res = static_cast<Config::ValidatorQuality>(
            std::distance(kQualities.begin(), it));
    }
    else
    {
        throw std::invalid_argument(
            fmt::format(FMT_STRING("Unknown QUALITY '{}'"), q));
    }
    return res;
}

std::vector<Config::ValidatorEntry>
Config::parseValidators(
    std::shared_ptr<cpptoml::base> validators,
    UnorderedMap<std::string, ValidatorQuality> const& domainQualityMap)
{
    std::vector<ValidatorEntry> res;

    auto tarr = validators->as_table_array();
    if (!tarr)
    {
        throw std::invalid_argument("malformed VALIDATORS");
    }
    for (auto const& valRaw : *tarr)
    {
        auto validator = valRaw->as_table();
        if (!validator)
        {
            throw std::invalid_argument("malformed VALIDATORS");
        }
        ValidatorEntry ve;
        std::string pubKey, hist;
        bool qualitySet = false;
        std::string address;
        for (auto const& f : *validator)
        {
            if (f.first == "NAME")
            {
                ve.mName = readString(f);
            }
            else if (f.first == "HOME_DOMAIN")
            {
                ve.mHomeDomain = readString(f);
            }
            else if (f.first == "QUALITY")
            {
                auto q = readString(f);
                ve.mQuality = parseQuality(q);
                qualitySet = true;
            }
            else if (f.first == "PUBLIC_KEY")
            {
                pubKey = readString(f);
            }
            else if (f.first == "ADDRESS")
            {
                address = readString(f);
            }
            else if (f.first == "HISTORY")
            {
                hist = readString(f);
            }
            else
            {
                throw std::invalid_argument(fmt::format(
                    FMT_STRING(
                        "malformed VALIDATORS entry, unknown element '{}'"),
                    f.first));
            }
        }
        if (ve.mName.empty())
        {
            throw std::invalid_argument(
                "malformed VALIDATORS entry: missing 'NAME'");
        }
        if (pubKey.empty() || ve.mHomeDomain.empty())
        {
            throw std::invalid_argument(fmt::format(
                FMT_STRING("malformed VALIDATORS entry '{}'"), ve.mName));
        }
        auto globQualityIt = domainQualityMap.find(ve.mHomeDomain);
        if (globQualityIt != domainQualityMap.end())
        {
            if (qualitySet)
            {
                throw std::invalid_argument(fmt::format(
                    FMT_STRING("malformed VALIDATORS entry '{}': quality "
                               "already defined in home domain '{}'"),
                    ve.mName, ve.mHomeDomain));
            }
            else
            {
                ve.mQuality = globQualityIt->second;
                qualitySet = true;
            }
        }
        if (!qualitySet)
        {
            throw std::invalid_argument(fmt::format(
                FMT_STRING("malformed VALIDATORS entry '{}' (missing quality)"),
                ve.mName));
        }
        addValidatorName(pubKey, ve.mName);
        ve.mKey = KeyUtils::fromStrKey<PublicKey>(pubKey);
        ve.mHasHistory = !hist.empty();
        if (ve.mHasHistory)
        {
            addHistoryArchive(ve.mName, hist, "", "");
        }
        if ((ve.mQuality == ValidatorQuality::VALIDATOR_HIGH_QUALITY ||
             ve.mQuality == ValidatorQuality::VALIDATOR_CRITICAL_QUALITY) &&
            hist.empty())
        {
            throw std::invalid_argument(fmt::format(
                FMT_STRING("malformed VALIDATORS entry '{}' (critical and "
                           "high quality must have an archive)"),
                ve.mName));
        }
        if (!address.empty())
        {
            if (NODE_HOME_DOMAIN == ve.mHomeDomain)
            {
                PREFERRED_PEERS.emplace_back(address);
            }
            else
            {
                KNOWN_PEERS.emplace_back(address);
            }
        }
        res.emplace_back(ve);
    }
    return res;
}

UnorderedMap<std::string, Config::ValidatorQuality>
Config::parseDomainsQuality(std::shared_ptr<cpptoml::base> domainsQuality)
{
    UnorderedMap<std::string, ValidatorQuality> res;
    auto tarr = domainsQuality->as_table_array();
    if (!tarr)
    {
        throw std::invalid_argument("malformed HOME_DOMAINS");
    }
    for (auto const& valRaw : *tarr)
    {
        auto home_domain = valRaw->as_table();
        if (!home_domain)
        {
            throw std::invalid_argument("malformed HOME_DOMAINS");
        }
        std::string domain;
        ValidatorQuality quality;
        bool qualitySet = false;
        for (auto const& f : *home_domain)
        {
            if (f.first == "QUALITY")
            {
                auto q = readString(f);
                quality = parseQuality(q);
                qualitySet = true;
            }
            else if (f.first == "HOME_DOMAIN")
            {
                domain = readString(f);
            }
            else
            {
                throw std::invalid_argument(fmt::format(
                    FMT_STRING("Unknown field '{}' in HOME_DOMAINS"), f.first));
            }
        }
        if (!qualitySet || domain.empty())
        {
            throw std::invalid_argument(
                fmt::format(FMT_STRING("Malformed HOME_DOMAINS '{}'"), domain));
        }
        auto p = res.emplace(std::make_pair(domain, quality));
        if (!p.second)
        {
            throw std::invalid_argument(fmt::format(
                FMT_STRING("Malformed HOME_DOMAINS: duplicate '{}'"), domain));
        }
    }
    return res;
}

void
Config::load(std::string const& filename)
{
    if (filename != Config::STDIN_SPECIAL_NAME && !fs::exists(filename))
    {
        std::string s;
        s = "No config file ";
        s += filename + " found";
        throw std::invalid_argument(s);
    }

    LOG_DEBUG(DEFAULT_LOG, "Loading config from: {}", filename);
    try
    {
        if (filename == Config::STDIN_SPECIAL_NAME)
        {
            load(std::cin);
        }
        else
        {
            std::ifstream ifs(filename);
            if (!ifs)
            {
                throw std::runtime_error(fmt::format(
                    FMT_STRING("Error opening file '{}'"), filename));
            }
            ifs.exceptions(std::ios::badbit);
            load(ifs);
        }
    }
    catch (std::exception const& ex)
    {
        std::string err("Failed to parse '");
        err += filename;
        err += "' :";
        err += ex.what();
        throw std::invalid_argument(err);
    }
}

void
Config::load(std::istream& in)
{
    std::shared_ptr<cpptoml::table> t;
    cpptoml::parser p(in);
    t = p.parse();
    processConfig(t);
}

void
Config::addSelfToValidators(
    std::vector<ValidatorEntry>& validators,
    UnorderedMap<std::string, ValidatorQuality> const& domainQualityMap)
{
    if (NODE_HOME_DOMAIN.empty())
    {
        throw std::invalid_argument("NODE_HOME_DOMAIN must be set");
    }

    ValidatorEntry self;
    self.mKey = NODE_SEED.getPublicKey();
    self.mHomeDomain = NODE_HOME_DOMAIN;
    self.mName = "self";
    self.mHasHistory = false;

    auto it = domainQualityMap.find(NODE_HOME_DOMAIN);
    if (it != domainQualityMap.end())
    {
        self.mQuality = it->second;
    }
    else
    {
        throw std::invalid_argument(fmt::format(
            FMT_STRING("Validator configured with NODE_HOME_DOMAIN='{}' "
                       "but there is no matching HOME_DOMAINS"),
            NODE_HOME_DOMAIN));
    }
    validators.emplace_back(self);
}

void
Config::verifyHistoryValidatorsBlocking(
    std::vector<ValidatorEntry> const& validators)
{
    std::vector<NodeID> archives;
    for (auto const& v : validators)
    {
        if (v.mHasHistory)
        {
            archives.emplace_back(v.mKey);
        }
    }
    if (!LocalNode::isVBlocking(QUORUM_SET, archives))
    {
        LOG_WARNING(DEFAULT_LOG,
                    "Quorum can be reached without validators with "
                    "an archive");
        if (!UNSAFE_QUORUM)
        {
            LOG_ERROR(DEFAULT_LOG, "Potentially unsafe configuration: "
                                   "validators with known archives should be "
                                   "included in all quorums. If this is really "
                                   "what you want, set UNSAFE_QUORUM=true. Be "
                                   "sure you know what you are doing!");
            throw std::invalid_argument("SCP unsafe");
        }
    }
}

void
Config::verifyLoadGenOpCountForTestingConfigs()
{
    if (LOADGEN_OP_COUNT_FOR_TESTING.size() !=
        LOADGEN_OP_COUNT_DISTRIBUTION_FOR_TESTING.size())
    {
        throw std::invalid_argument("LOADGEN_OP_COUNT_FOR_TESTING and "
                                    "LOADGEN_OP_COUNT_DISTRIBUTION_FOR_TESTING "
                                    "must be defined together and "
                                    "must have the exact same size.");
    }

    if (LOADGEN_OP_COUNT_FOR_TESTING.empty())
    {
        return;
    }

    if (!ARTIFICIALLY_GENERATE_LOAD_FOR_TESTING)
    {
        throw std::invalid_argument(
            "When LOADGEN_OP_COUNT_FOR_TESTING and "
            "LOADGEN_OP_COUNT_DISTRIBUTION_FOR_TESTING are defined "
            "ARTIFICIALLY_GENERATE_LOAD_FOR_TESTING must be set true");
    }

    if (std::any_of(LOADGEN_OP_COUNT_DISTRIBUTION_FOR_TESTING.begin(),
                    LOADGEN_OP_COUNT_DISTRIBUTION_FOR_TESTING.end(),
                    [](uint32 i) { return i == 0; }))
    {
        throw std::invalid_argument(
            "All elements in LOADGEN_OP_COUNT_DISTRIBUTION_FOR_TESTING must be "
            "positive integers");
    }

    if (!std::all_of(LOADGEN_OP_COUNT_FOR_TESTING.begin(),
                     LOADGEN_OP_COUNT_FOR_TESTING.end(),
                     [](unsigned short i) { return 1 <= i && i <= 100; }))
    {
        throw std::invalid_argument(
            "All elements in LOADGEN_OP_COUNT_FOR_TESTING must be "
            "integers in [1, 100]");
    }
}

void
Config::processOpApplySleepTimeForTestingConfigs()
{
    if (OP_APPLY_SLEEP_TIME_WEIGHT_FOR_TESTING.size() !=
        OP_APPLY_SLEEP_TIME_DURATION_FOR_TESTING.size())
    {
        throw std::invalid_argument(
            "OP_APPLY_SLEEP_TIME_DURATION_FOR_TESTING and "
            "OP_APPLY_SLEEP_TIME_WEIGHT_FOR_TESTING must be defined together "
            "and have the same size");
    }

    if (OP_APPLY_SLEEP_TIME_WEIGHT_FOR_TESTING.empty())
    {
        return;
    }

    if (std::any_of(OP_APPLY_SLEEP_TIME_WEIGHT_FOR_TESTING.begin(),
                    OP_APPLY_SLEEP_TIME_WEIGHT_FOR_TESTING.end(),
                    [](uint32 i) { return i == 0; }))
    {
        throw std::invalid_argument(
            "All elements in OP_APPLY_SLEEP_TIME_WEIGHT_FOR_TESTING must be "
            "positive integers");
    }

    auto sum = std::accumulate(OP_APPLY_SLEEP_TIME_WEIGHT_FOR_TESTING.begin(),
                               OP_APPLY_SLEEP_TIME_WEIGHT_FOR_TESTING.end(), 0);

    for (size_t i = 0; i < OP_APPLY_SLEEP_TIME_WEIGHT_FOR_TESTING.size(); i++)
    {
        LOG_INFO(DEFAULT_LOG, "Sleeps for {} roughly {}% of the time",
                 OP_APPLY_SLEEP_TIME_DURATION_FOR_TESTING[i],
                 100 * OP_APPLY_SLEEP_TIME_WEIGHT_FOR_TESTING[i] / sum);
    }
}

void
Config::processConfig(std::shared_ptr<cpptoml::table> t)
{
    auto logIfSet = [](auto& item, auto const& message) {
        if (item.second->template as<bool>())
        {
            if (item.second->template as<bool>()->get())
            {
                LOG_INFO(DEFAULT_LOG, "'{}' enabled in configuration file - {}",
                         item.first, message);
            }
        }
        else
        {
            LOG_INFO(DEFAULT_LOG, "'{}' set in configuration file - {}",
                     item.first, message);
        }
    };

    try
    {
        if (!t)
        {
            throw std::runtime_error("Could not parse toml");
        }
        std::vector<ValidatorEntry> validators;
        UnorderedMap<std::string, ValidatorQuality> domainQualityMap;

        // cpptoml returns the items in non-deterministic order
        // so we need to process items that are potential dependencies first
        for (auto& item : *t)
        {
            LOG_DEBUG(DEFAULT_LOG, "Config item: {}", item.first);
            if (TESTING_ONLY_OPTIONS.count(item.first) > 0)
            {
                logIfSet(item,
                         "node will not function properly with most networks");
            }
            else if (TESTING_SUGGESTED_OPTIONS.count(item.first) > 0)
            {
                logIfSet(item,
                         "node may not function properly with most networks");
            }

            if (item.first == "PEER_READING_CAPACITY")
            {
                PEER_READING_CAPACITY = readInt<uint32_t>(item, 2);
            }
            else if (item.first == "PEER_FLOOD_READING_CAPACITY")
            {
                PEER_FLOOD_READING_CAPACITY = readInt<uint32_t>(item, 1);
            }
            else if (item.first == "PEER_PORT")
            {
                PEER_PORT = readInt<unsigned short>(item, 1);
            }
            else if (item.first == "HTTP_PORT")
            {
                HTTP_PORT = readInt<unsigned short>(item);
            }
            else if (item.first == "HTTP_MAX_CLIENT")
            {
                HTTP_MAX_CLIENT = readInt<unsigned short>(item, 0);
            }
            else if (item.first == "PUBLIC_HTTP_PORT")
            {
                PUBLIC_HTTP_PORT = readBool(item);
            }
            else if (item.first == "FAILURE_SAFETY")
            {
                FAILURE_SAFETY = readInt<int32_t>(item, -1, INT32_MAX - 1);
            }
            else if (item.first == "UNSAFE_QUORUM")
            {
                UNSAFE_QUORUM = readBool(item);
            }
            else if (item.first == "DISABLE_XDR_FSYNC")
            {
                DISABLE_XDR_FSYNC = readBool(item);
            }
            else if (item.first == "METADATA_OUTPUT_STREAM")
            {
                METADATA_OUTPUT_STREAM = readString(item);
            }
            else if (item.first == "EXPERIMENTAL_PRECAUTION_DELAY_META")
            {
                EXPERIMENTAL_PRECAUTION_DELAY_META = readBool(item);
            }
            else if (item.first == "METADATA_DEBUG_LEDGERS")
            {
                METADATA_DEBUG_LEDGERS = readInt<uint32_t>(item);
            }
            else if (item.first == "KNOWN_CURSORS")
            {
                KNOWN_CURSORS = readArray<std::string>(item);
                for (auto const& c : KNOWN_CURSORS)
                {
                    if (!ExternalQueue::validateResourceID(c))
                    {
                        throw std::invalid_argument(fmt::format(
                            FMT_STRING("invalid cursor: \"{}\""), c));
                    }
                }
            }
            else if (item.first == "RUN_STANDALONE")
            {
                RUN_STANDALONE = readBool(item);
            }
            else if (item.first == "CATCHUP_COMPLETE")
            {
                CATCHUP_COMPLETE = readBool(item);
            }
            else if (item.first == "CATCHUP_RECENT")
            {
                CATCHUP_RECENT = readInt<uint32_t>(item, 0, UINT32_MAX - 1);
            }
            else if (item.first == "ARTIFICIALLY_GENERATE_LOAD_FOR_TESTING")
            {
                ARTIFICIALLY_GENERATE_LOAD_FOR_TESTING = readBool(item);
            }
            else if (item.first == "ARTIFICIALLY_ACCELERATE_TIME_FOR_TESTING")
            {
                ARTIFICIALLY_ACCELERATE_TIME_FOR_TESTING = readBool(item);
            }
            else if (item.first == "ARTIFICIALLY_SET_CLOSE_TIME_FOR_TESTING")
            {
                ARTIFICIALLY_SET_CLOSE_TIME_FOR_TESTING =
                    readInt<uint32_t>(item, 0, UINT32_MAX - 1);
            }
            else if (item.first == "MAX_SLOTS_TO_REMEMBER")
            {
                MAX_SLOTS_TO_REMEMBER = readInt<uint32>(item);
            }
            else if (item.first ==
                     "ARTIFICIALLY_REPLAY_WITH_NEWEST_BUCKET_LOGIC_FOR_TESTING")
            {
                ARTIFICIALLY_REPLAY_WITH_NEWEST_BUCKET_LOGIC_FOR_TESTING =
                    readBool(item);
            }
            else if (item.first ==
                     "ARTIFICIALLY_DELAY_BUCKET_APPLICATION_FOR_TESTING")
            {
                ARTIFICIALLY_DELAY_BUCKET_APPLICATION_FOR_TESTING =
                    std::chrono::seconds(readInt<uint32_t>(item));
            }
            else if (item.first == "ALLOW_LOCALHOST_FOR_TESTING")
            {
                ALLOW_LOCALHOST_FOR_TESTING = readBool(item);
            }
            else if (item.first == "AUTOMATIC_MAINTENANCE_PERIOD")
            {
                AUTOMATIC_MAINTENANCE_PERIOD =
                    std::chrono::seconds{readInt<uint32_t>(item)};
            }
            else if (item.first == "AUTOMATIC_MAINTENANCE_COUNT")
            {
                AUTOMATIC_MAINTENANCE_COUNT = readInt<uint32_t>(item);
            }
            else if (item.first == "AUTOMATIC_SELF_CHECK_PERIOD")
            {
                AUTOMATIC_SELF_CHECK_PERIOD =
                    std::chrono::seconds{readInt<uint32_t>(item)};
            }
            else if (item.first == "MANUAL_CLOSE")
            {
                MANUAL_CLOSE = readBool(item);
            }
            else if (item.first == "LOG_FILE_PATH")
            {
                LOG_FILE_PATH = readString(item);
            }
            else if (item.first == "LOG_COLOR")
            {
                LOG_COLOR = readBool(item);
            }
            else if (item.first == "BUCKET_DIR_PATH")
            {
                BUCKET_DIR_PATH = readString(item);
            }
            else if (item.first == "NODE_NAMES")
            {
                auto names = readArray<std::string>(item);
                for (auto v : names)
                {
                    PublicKey nodeID;
                    parseNodeID(v, nodeID);
                }
            }
            else if (item.first == "NODE_SEED")
            {
                PublicKey nodeID;
                parseNodeID(readString(item), nodeID, NODE_SEED, true);
            }
            else if (item.first == "NODE_IS_VALIDATOR")
            {
                NODE_IS_VALIDATOR = readBool(item);
            }
            else if (item.first == "NODE_HOME_DOMAIN")
            {
                NODE_HOME_DOMAIN = readString(item);
            }
            else if (item.first == "TARGET_PEER_CONNECTIONS")
            {
                TARGET_PEER_CONNECTIONS = readInt<unsigned short>(item, 1);
            }
            else if (item.first == "MAX_ADDITIONAL_PEER_CONNECTIONS")
            {
                MAX_ADDITIONAL_PEER_CONNECTIONS = readInt<int>(
                    item, -1, std::numeric_limits<unsigned short>::max());
            }
            else if (item.first == "MAX_PENDING_CONNECTIONS")
            {
                MAX_PENDING_CONNECTIONS = readInt<unsigned short>(
                    item, 1, std::numeric_limits<unsigned short>::max());
            }
            else if (item.first == "PEER_AUTHENTICATION_TIMEOUT")
            {
                PEER_AUTHENTICATION_TIMEOUT = readInt<unsigned short>(
                    item, 1, std::numeric_limits<unsigned short>::max());
            }
            else if (item.first == "PEER_TIMEOUT")
            {
                PEER_TIMEOUT = readInt<unsigned short>(
                    item, 1, std::numeric_limits<unsigned short>::max());
            }
            else if (item.first == "PEER_STRAGGLER_TIMEOUT")
            {
                PEER_STRAGGLER_TIMEOUT = readInt<unsigned short>(
                    item, 1, std::numeric_limits<unsigned short>::max());
            }
            else if (item.first == "MAX_BATCH_WRITE_COUNT")
            {
                MAX_BATCH_WRITE_COUNT = readInt<int>(item, 1);
            }
            else if (item.first == "MAX_BATCH_WRITE_BYTES")
            {
                MAX_BATCH_WRITE_BYTES = readInt<int>(item, 1);
            }
            else if (item.first == "FLOOD_OP_RATE_PER_LEDGER")
            {
                FLOOD_OP_RATE_PER_LEDGER = readDouble(item);
                if (FLOOD_OP_RATE_PER_LEDGER <= 0.0)
                {
                    throw std::invalid_argument(
                        "bad value for FLOOD_OP_RATE_PER_LEDGER");
                }
            }
            else if (item.first == "FLOOD_TX_PERIOD_MS")
            {
                FLOOD_TX_PERIOD_MS = readInt<int>(item, 1);
            }
            else if (item.first == "FLOOD_DEMAND_PERIOD_MS")
            {
                FLOOD_DEMAND_PERIOD_MS =
                    std::chrono::milliseconds(readInt<int>(item, 1));
            }
            else if (item.first == "FLOOD_ADVERT_PERIOD_MS")
            {
                FLOOD_ADVERT_PERIOD_MS =
                    std::chrono::milliseconds(readInt<int>(item, 1));
            }
            else if (item.first == "FLOOD_DEMAND_BACKOFF_DELAY_MS")
            {
                FLOOD_DEMAND_BACKOFF_DELAY_MS =
                    std::chrono::milliseconds(readInt<int>(item, 1));
            }
            else if (item.first == "ENABLE_PULL_MODE")
            {
                ENABLE_PULL_MODE = readBool(item);
            }
            else if (item.first == "FLOOD_ARB_TX_BASE_ALLOWANCE")
            {
                FLOOD_ARB_TX_BASE_ALLOWANCE = readInt<int32_t>(item, -1);
            }
            else if (item.first == "FLOOD_ARB_TX_DAMPING_FACTOR")
            {
                FLOOD_ARB_TX_DAMPING_FACTOR = readDouble(item);
                if (FLOOD_ARB_TX_DAMPING_FACTOR <= 0.0 ||
                    FLOOD_ARB_TX_DAMPING_FACTOR > 1.0)
                {
                    throw std::invalid_argument(
                        "bad value for FLOOD_ARB_TX_DAMPING_FACTOR");
                }
            }
            else if (item.first == "PREFERRED_PEERS")
            {
                PREFERRED_PEERS = readArray<std::string>(item);
            }
            else if (item.first == "PREFERRED_PEER_KEYS")
            {
                // handled below
            }
            else if (item.first == "PREFERRED_PEERS_ONLY")
            {
                PREFERRED_PEERS_ONLY = readBool(item);
            }
            else if (item.first == "KNOWN_PEERS")
            {
                auto peers = readArray<std::string>(item);
                KNOWN_PEERS.insert(KNOWN_PEERS.begin(), peers.begin(),
                                   peers.end());
            }
            else if (item.first == "QUORUM_SET")
            {
                // processing performed after this loop
            }
            else if (item.first == "COMMANDS")
            {
                COMMANDS = readArray<std::string>(item);
            }
            else if (item.first == "WORKER_THREADS")
            {
                WORKER_THREADS = readInt<int>(item, 1, 1000);
            }
            else if (item.first == "MAX_CONCURRENT_SUBPROCESSES")
            {
                MAX_CONCURRENT_SUBPROCESSES = readInt<size_t>(item, 1);
            }
            else if (item.first == "QUORUM_INTERSECTION_CHECKER")
            {
                QUORUM_INTERSECTION_CHECKER = readBool(item);
            }
            else if (item.first == "HISTORY")
            {
                auto hist = item.second->as_table();
                if (hist)
                {
                    for (auto const& archive : *hist)
                    {
                        LOG_DEBUG(DEFAULT_LOG, "History archive: {}",
                                  archive.first);
                        auto tab = archive.second->as_table();
                        if (!tab)
                        {
                            throw std::invalid_argument(
                                "malformed HISTORY config block");
                        }
                        std::string get, put, mkdir;
                        for (auto const& c : *tab)
                        {
                            if (c.first == "get")
                            {
                                get = c.second->as<std::string>()->get();
                            }
                            else if (c.first == "put")
                            {
                                put = c.second->as<std::string>()->get();
                            }
                            else if (c.first == "mkdir")
                            {
                                mkdir = c.second->as<std::string>()->get();
                            }
                            else
                            {
                                std::string err(
                                    "Unknown HISTORY-table entry: '");
                                err += c.first;
                                err +=
                                    "', within [HISTORY." + archive.first + "]";
                                throw std::invalid_argument(err);
                            }
                        }
                        addHistoryArchive(archive.first, get, put, mkdir);
                    }
                }
                else
                {
                    throw std::invalid_argument("incomplete HISTORY block");
                }
            }
            else if (item.first == "DATABASE")
            {
                DATABASE = SecretValue{readString(item)};
            }
            else if (item.first == "NETWORK_PASSPHRASE")
            {
                NETWORK_PASSPHRASE = readString(item);
            }
            else if (item.first == "INVARIANT_CHECKS")
            {
                INVARIANT_CHECKS = readArray<std::string>(item);
            }
            else if (item.first == "ENTRY_CACHE_SIZE")
            {
                ENTRY_CACHE_SIZE = readInt<uint32_t>(item);
            }
            else if (item.first == "PREFETCH_BATCH_SIZE")
            {
                PREFETCH_BATCH_SIZE = readInt<uint32_t>(item);
            }
            else if (item.first == "MAXIMUM_LEDGER_CLOSETIME_DRIFT")
            {
                MAXIMUM_LEDGER_CLOSETIME_DRIFT = readInt<int64_t>(item, 0);
            }
            else if (item.first == "VALIDATORS")
            {
                // processed later (may depend on HOME_DOMAINS)
            }
            else if (item.first == "HOME_DOMAINS")
            {
                domainQualityMap = parseDomainsQuality(item.second);
            }
            else if (item.first == "SURVEYOR_KEYS")
            {
                // processed later (may depend on previously defined public
                // keys)
            }
            else if (item.first == "BASE_LEADER_NOMINATION_TIMEOUT_MS")
            {
                BASE_LEADER_NOMINATION_TIMEOUT_MS = readInt<int>(item, 0);
            }
            else if (item.first ==
                     "EXCLUDE_TRANSACTIONS_CONTAINING_OPERATION_TYPE")
            {
                EXCLUDE_TRANSACTIONS_CONTAINING_OPERATION_TYPE =
                    readXdrEnumArray<OperationType>(item);
            }
            else if (item.first == "OP_APPLY_SLEEP_TIME_DURATION_FOR_TESTING")
            {
                // Since it doesn't make sense to sleep for a negative amount of
                // time, we use an unsigned integer type.
                auto input = readIntArray<uint32>(item);
                OP_APPLY_SLEEP_TIME_DURATION_FOR_TESTING.reserve(input.size());
                // Convert uint32 to std::chrono::microseconds
                std::transform(
                    input.begin(), input.end(),
                    std::back_inserter(
                        OP_APPLY_SLEEP_TIME_DURATION_FOR_TESTING),
                    [](uint32 x) { return std::chrono::microseconds(x); });
            }
            else if (item.first == "OP_APPLY_SLEEP_TIME_WEIGHT_FOR_TESTING")
            {
                OP_APPLY_SLEEP_TIME_WEIGHT_FOR_TESTING =
                    readIntArray<uint32>(item);
            }
            else if (item.first == "LOADGEN_OP_COUNT_FOR_TESTING")
            {
                LOADGEN_OP_COUNT_FOR_TESTING =
                    readIntArray<unsigned short>(item);
            }
            else if (item.first == "LOADGEN_OP_COUNT_DISTRIBUTION_FOR_TESTING")
            {
                LOADGEN_OP_COUNT_DISTRIBUTION_FOR_TESTING =
                    readIntArray<uint32>(item);
            }
            else if (item.first == "CATCHUP_WAIT_MERGES_TX_APPLY_FOR_TESTING")
            {
                CATCHUP_WAIT_MERGES_TX_APPLY_FOR_TESTING = readBool(item);
            }
            else if (item.first == "HISTOGRAM_WINDOW_SIZE")
            {
                auto const s = readInt<uint32_t>(item);
                // 5 minutes is hardcoded in many places in prometheus.
                // Thus the window size should divide it evenly.
                if (300 % s != 0)
                {
                    throw std::invalid_argument(
                        "HISTOGRAM_WINDOW_SIZE must divide 300 evenly");
                }
                HISTOGRAM_WINDOW_SIZE = std::chrono::seconds(s);
            }
            else if (item.first == "HALT_ON_INTERNAL_TRANSACTION_ERROR")
            {
                HALT_ON_INTERNAL_TRANSACTION_ERROR = readBool(item);
            }
            else if (item.first == "ARTIFICIALLY_SLEEP_MAIN_THREAD_FOR_TESTING")
            {
                ARTIFICIALLY_SLEEP_MAIN_THREAD_FOR_TESTING =
                    std::chrono::microseconds(readInt<uint32_t>(item));
            }
            else if (item.first == "FLOW_CONTROL_SEND_MORE_BATCH_SIZE")
            {
                FLOW_CONTROL_SEND_MORE_BATCH_SIZE = readInt<uint32_t>(item, 1);
            }
            else
            {
                std::string err("Unknown configuration entry: '");
                err += item.first;
                err += "'";
                throw std::invalid_argument(err);
            }
        }

        if (!OP_APPLY_SLEEP_TIME_DURATION_FOR_TESTING.empty() ||
            !OP_APPLY_SLEEP_TIME_WEIGHT_FOR_TESTING.empty())
        {
            processOpApplySleepTimeForTestingConfigs();
        }

        if (FLOW_CONTROL_SEND_MORE_BATCH_SIZE > PEER_FLOOD_READING_CAPACITY)
        {
            std::string msg =
                "Invalid configuration: FLOW_CONTROL_SEND_MORE_BATCH_SIZE "
                "can't be greater than PEER_FLOOD_READING_CAPACITY";
            throw std::runtime_error(msg);
        }

        verifyLoadGenOpCountForTestingConfigs();

        gIsProductionNetwork = NETWORK_PASSPHRASE ==
                               "Public Global Stellar Network ; September 2015";

        // Validators default to starting the network from local state
        FORCE_SCP = NODE_IS_VALIDATOR;

        // process elements that potentially depend on others
        if (t->contains("VALIDATORS"))
        {
            auto vals = t->get("VALIDATORS");
            if (vals)
            {
                validators = parseValidators(vals, domainQualityMap);
            }
        }

        // if only QUORUM_SET is specified: we don't populate validators at all
        if (NODE_IS_VALIDATOR &&
            !(validators.empty() && t->contains("QUORUM_SET")))
        {
            addSelfToValidators(validators, domainQualityMap);
        }

        parseNodeIDsIntoSet(t, "PREFERRED_PEER_KEYS", PREFERRED_PEER_KEYS);
        parseNodeIDsIntoSet(t, "SURVEYOR_KEYS", SURVEYOR_KEYS);

        auto autoQSet = generateQuorumSet(validators);
        auto autoQSetStr = toString(autoQSet);
        ValidationThresholdLevels thresholdLevel;

        if (t->contains("QUORUM_SET"))
        {
            auto qset = t->get("QUORUM_SET");
            if (qset)
            {
                loadQset(qset->as_table(), QUORUM_SET, 0);
            }
            auto s = toString(QUORUM_SET);
            LOG_INFO(DEFAULT_LOG, "Using QUORUM_SET: {}", s);
            if (s != autoQSetStr && !validators.empty())
            {
                LOG_WARNING(DEFAULT_LOG, "Differs from generated: {}",
                            autoQSetStr);
                if (!UNSAFE_QUORUM)
                {
                    LOG_ERROR(DEFAULT_LOG,
                              "Can't override [[VALIDATORS]] with "
                              "QUORUM_SET unless you also set "
                              "UNSAFE_QUORUM=true. Be sure you know what "
                              "you are doing!");
                    throw std::invalid_argument("SCP unsafe");
                }
            }
            thresholdLevel = ValidationThresholdLevels::
                BYZANTINE_FAULT_TOLERANCE; // assume validators are from
                                           // different entities
        }
        else
        {
            LOG_INFO(DEFAULT_LOG, "Generated QUORUM_SET: {}", autoQSetStr);
            QUORUM_SET = autoQSet;
            verifyHistoryValidatorsBlocking(validators);
            // count the number of domains
            UnorderedSet<std::string> domains;
            for (auto const& v : validators)
            {
                domains.insert(v.mHomeDomain);
            }
            thresholdLevel =
                domains.size() > 1
                    ? ValidationThresholdLevels::BYZANTINE_FAULT_TOLERANCE
                    : ValidationThresholdLevels::SIMPLE_MAJORITY;
        }

        adjust();
        validateConfig(thresholdLevel);
    }
    catch (cpptoml::parse_exception& ex)
    {
        throw std::invalid_argument(ex.what());
    }
}

void
Config::adjust()
{
    if (MAX_ADDITIONAL_PEER_CONNECTIONS == -1)
    {
        if (TARGET_PEER_CONNECTIONS <=
            std::numeric_limits<unsigned short>::max() / 8)
        {
            MAX_ADDITIONAL_PEER_CONNECTIONS = TARGET_PEER_CONNECTIONS * 8;
        }
        else
        {
            MAX_ADDITIONAL_PEER_CONNECTIONS =
                std::numeric_limits<unsigned short>::max();
        }
    }

    int maxFsConnections = std::min<int>(
        std::numeric_limits<unsigned short>::max(), fs::getMaxConnections());

    auto totalAuthenticatedConnections =
        TARGET_PEER_CONNECTIONS + MAX_ADDITIONAL_PEER_CONNECTIONS;

    int maxPendingConnections = MAX_PENDING_CONNECTIONS;

    if (totalAuthenticatedConnections > 0)
    {
        auto outboundPendingRate =
            double(TARGET_PEER_CONNECTIONS) / totalAuthenticatedConnections;

        auto doubleToNonzeroUnsignedShort = [](double v) {
            auto rounded = static_cast<int>(std::ceil(v));
            auto cappedToUnsignedShort = std::min<int>(
                std::numeric_limits<unsigned short>::max(), rounded);
            return static_cast<unsigned short>(
                std::max<int>(1, cappedToUnsignedShort));
        };

        // see if we need to reduce maxPendingConnections
        if (totalAuthenticatedConnections + maxPendingConnections >
            maxFsConnections)
        {
            maxPendingConnections =
                totalAuthenticatedConnections >= maxFsConnections
                    ? 1
                    : static_cast<unsigned short>(
                          maxFsConnections - totalAuthenticatedConnections);
        }

        // if we're still over, we scale everything
        if (totalAuthenticatedConnections + maxPendingConnections >
            maxFsConnections)
        {
            maxPendingConnections = std::max<int>(MAX_PENDING_CONNECTIONS, 1);

            int totalRequiredConnections =
                totalAuthenticatedConnections + maxPendingConnections;

            auto outboundRate =
                (double)TARGET_PEER_CONNECTIONS / totalRequiredConnections;
            auto inboundRate = (double)MAX_ADDITIONAL_PEER_CONNECTIONS /
                               totalRequiredConnections;

            TARGET_PEER_CONNECTIONS =
                doubleToNonzeroUnsignedShort(maxFsConnections * outboundRate);
            MAX_ADDITIONAL_PEER_CONNECTIONS =
                doubleToNonzeroUnsignedShort(maxFsConnections * inboundRate);

            auto authenticatedConnections =
                TARGET_PEER_CONNECTIONS + MAX_ADDITIONAL_PEER_CONNECTIONS;
            maxPendingConnections =
                authenticatedConnections >= maxFsConnections
                    ? 1
                    : static_cast<unsigned short>(maxFsConnections -
                                                  authenticatedConnections);
        }

        MAX_PENDING_CONNECTIONS = static_cast<unsigned short>(std::min<int>(
            std::numeric_limits<unsigned short>::max(), maxPendingConnections));

        // derive outbound/inbound pending connections
        // from MAX_PENDING_CONNECTIONS, using the ratio of inbound/outbound
        // connections
        if (MAX_OUTBOUND_PENDING_CONNECTIONS == 0 &&
            MAX_INBOUND_PENDING_CONNECTIONS == 0)
        {
            MAX_OUTBOUND_PENDING_CONNECTIONS = std::max<unsigned short>(
                1, doubleToNonzeroUnsignedShort(MAX_PENDING_CONNECTIONS *
                                                outboundPendingRate));
            MAX_INBOUND_PENDING_CONNECTIONS = std::max<unsigned short>(
                1, MAX_PENDING_CONNECTIONS - MAX_OUTBOUND_PENDING_CONNECTIONS);
        }
    }
    else
    {
        MAX_OUTBOUND_PENDING_CONNECTIONS = 0;
        MAX_INBOUND_PENDING_CONNECTIONS = 0;
    }
}

void
Config::logBasicInfo()
{
    LOG_INFO(DEFAULT_LOG, "Connection effective settings:");
    LOG_INFO(DEFAULT_LOG, "TARGET_PEER_CONNECTIONS: {}",
             TARGET_PEER_CONNECTIONS);
    LOG_INFO(DEFAULT_LOG, "MAX_ADDITIONAL_PEER_CONNECTIONS: {}",
             MAX_ADDITIONAL_PEER_CONNECTIONS);
    LOG_INFO(DEFAULT_LOG, "MAX_PENDING_CONNECTIONS: {}",
             MAX_PENDING_CONNECTIONS);
    LOG_INFO(DEFAULT_LOG, "MAX_OUTBOUND_PENDING_CONNECTIONS: {}",
             MAX_OUTBOUND_PENDING_CONNECTIONS);
    LOG_INFO(DEFAULT_LOG, "MAX_INBOUND_PENDING_CONNECTIONS: {}",
             MAX_INBOUND_PENDING_CONNECTIONS);
}

void
Config::validateConfig(ValidationThresholdLevels thresholdLevel)
{
    std::set<NodeID> nodes;
    LocalNode::forAllNodes(QUORUM_SET, [&](NodeID const& n) {
        nodes.insert(n);
        return true;
    });

    if (nodes.empty())
    {
        throw std::invalid_argument(
            "no validators defined in VALIDATORS/QUORUM_SET");
    }

    // calculates nodes that would break quorum
    auto selfID = NODE_SEED.getPublicKey();
    auto r = LocalNode::findClosestVBlocking(QUORUM_SET, nodes, nullptr);

    unsigned int minSize = computeDefaultThreshold(QUORUM_SET, thresholdLevel);

    if (FAILURE_SAFETY == -1)
    {
        // calculates default value for safety giving the top level entities
        // the same weight
        auto topLevelCount = static_cast<uint32>(QUORUM_SET.validators.size() +
                                                 QUORUM_SET.innerSets.size());
        FAILURE_SAFETY = topLevelCount - minSize;

        LOG_INFO(DEFAULT_LOG,
                 "Assigning calculated value of {} to FAILURE_SAFETY",
                 FAILURE_SAFETY);
    }

    try
    {
        if (FAILURE_SAFETY >= static_cast<int32_t>(r.size()))
        {
            LOG_ERROR(DEFAULT_LOG,
                      "Not enough nodes / thresholds too strict in your "
                      "Quorum set to ensure your desired level of "
                      "FAILURE_SAFETY. Reduce FAILURE_SAFETY or fix "
                      "quorum set");
            throw std::invalid_argument(
                "FAILURE_SAFETY incompatible with QUORUM_SET");
        }

        if (!UNSAFE_QUORUM)
        {
            if (FAILURE_SAFETY == 0)
            {
                LOG_ERROR(DEFAULT_LOG,
                          "Can't have FAILURE_SAFETY=0 unless you also set "
                          "UNSAFE_QUORUM=true. Be sure you know what you are "
                          "doing!");
                throw std::invalid_argument("SCP unsafe");
            }

            if (QUORUM_SET.threshold < minSize)
            {
                LOG_ERROR(DEFAULT_LOG,
                          "Your THRESHOLD_PERCENTAGE is too low. If you "
                          "really want this set UNSAFE_QUORUM=true. Be "
                          "sure you know what you are doing!");
                throw std::invalid_argument("SCP unsafe");
            }
        }
    }
    catch (...)
    {
        LOG_INFO(DEFAULT_LOG, " Current QUORUM_SET breaks with {} failures",
                 r.size());
        throw;
    }

    const char* errString = nullptr;
    if (!isQuorumSetSane(QUORUM_SET, !UNSAFE_QUORUM, errString))
    {
        LOG_FATAL(DEFAULT_LOG, "Invalid QUORUM_SET: {}", errString);
        throw std::invalid_argument("Invalid QUORUM_SET");
    }
}

void
Config::parseNodeID(std::string configStr, PublicKey& retKey)
{
    SecretKey k;
    parseNodeID(configStr, retKey, k, false);
}

void
Config::addValidatorName(std::string const& pubKeyStr, std::string const& name)
{
    PublicKey k;
    std::string cName = "$";
    cName += name;
    if (resolveNodeID(cName, k))
    {
        throw std::invalid_argument("name already used: " + name);
    }

    if (!VALIDATOR_NAMES.emplace(std::make_pair(pubKeyStr, name)).second)
    {
        throw std::invalid_argument("naming node twice: " + name);
    }
}

void
Config::parseNodeID(std::string configStr, PublicKey& retKey, SecretKey& sKey,
                    bool isSeed)
{
    if (configStr.size() < 2)
    {
        throw std::invalid_argument("invalid key: " + configStr);
    }

    // check if configStr is a PublicKey or a common name
    if (configStr[0] == '$')
    {
        if (isSeed)
        {
            throw std::invalid_argument("aliases only store public keys: " +
                                        configStr);
        }
        if (!resolveNodeID(configStr, retKey))
        {
            throw std::invalid_argument("unknown key in config: " + configStr);
        }
    }
    else
    {
        std::istringstream iss(configStr);
        std::string nodestr;
        iss >> nodestr;
        if (isSeed)
        {
            sKey = SecretKey::fromStrKeySeed(nodestr);
            retKey = sKey.getPublicKey();
            nodestr = sKey.getStrKeyPublic();
        }
        else
        {
            retKey = KeyUtils::fromStrKey<PublicKey>(nodestr);
        }

        if (iss)
        { // get any common name they have added
            std::string commonName;
            iss >> commonName;
            if (commonName.size())
            {
                addValidatorName(nodestr, commonName);
            }
        }
    }
}

void
Config::parseNodeIDsIntoSet(std::shared_ptr<cpptoml::table> t,
                            std::string const& configStr,
                            std::set<PublicKey>& keySet)
{
    if (t->contains(configStr))
    {
        auto nodes = t->get(configStr);
        if (nodes)
        {
            auto values = readArray<std::string>(ConfigItem{configStr, nodes});
            for (auto const& v : values)
            {
                PublicKey nodeID;
                parseNodeID(v, nodeID);
                keySet.emplace(nodeID);
            }
        }
    }
}

std::string
Config::toShortString(PublicKey const& pk) const
{
    std::string ret = KeyUtils::toStrKey(pk);
    auto it = VALIDATOR_NAMES.find(ret);
    if (it == VALIDATOR_NAMES.end())
        return ret.substr(0, 5);
    else
        return it->second;
}

std::string
Config::toStrKey(PublicKey const& pk, bool fullKey) const
{
    std::string res;
    if (fullKey)
    {
        res = KeyUtils::toStrKey(pk);
    }
    else
    {
        res = toShortString(pk);
    }
    return res;
}

bool
Config::resolveNodeID(std::string const& s, PublicKey& retKey) const
{
    auto expanded = expandNodeID(s);
    if (expanded.empty())
    {
        return false;
    }

    try
    {
        retKey = KeyUtils::fromStrKey<PublicKey>(expanded);
    }
    catch (std::invalid_argument&)
    {
        return false;
    }
    return true;
}

std::string
Config::expandNodeID(const std::string& s) const
{
    if (s.length() < 2)
    {
        return s;
    }
    if (s[0] != '$' && s[0] != '@')
    {
        return s;
    }

    using validatorMatcher_t =
        std::function<bool(std::pair<std::string, std::string> const&)>;
    auto arg = s.substr(1);
    auto validatorMatcher =
        s[0] == '$'
            ? validatorMatcher_t{[&](std::pair<std::string, std::string> const&
                                         p) { return p.second == arg; }}
            : validatorMatcher_t{
                  [&](std::pair<std::string, std::string> const& p) {
                      return p.first.compare(0, arg.size(), arg) == 0;
                  }};

    auto it = std::find_if(VALIDATOR_NAMES.begin(), VALIDATOR_NAMES.end(),
                           validatorMatcher);
    if (it != VALIDATOR_NAMES.end())
    {
        return it->first;
    }
    else
    {
        return {};
    }
}

std::chrono::seconds
Config::getExpectedLedgerCloseTime() const
{
    if (ARTIFICIALLY_SET_CLOSE_TIME_FOR_TESTING)
    {
        return std::chrono::seconds{ARTIFICIALLY_SET_CLOSE_TIME_FOR_TESTING};
    }
    if (ARTIFICIALLY_ACCELERATE_TIME_FOR_TESTING)
    {
        return std::chrono::seconds{1};
    }
    return Herder::EXP_LEDGER_TIMESPAN_SECONDS;
}

void
Config::setInMemoryMode()
{
    MODE_USES_IN_MEMORY_LEDGER = true;
    DATABASE = SecretValue{"sqlite3://:memory:"};
    MODE_STORES_HISTORY_MISC = false;
    MODE_STORES_HISTORY_LEDGERHEADERS = false;
    MODE_ENABLES_BUCKETLIST = true;
}

bool
Config::isInMemoryMode() const
{
    return MODE_USES_IN_MEMORY_LEDGER;
}

bool
Config::isInMemoryModeWithoutMinimalDB() const
{
    return MODE_USES_IN_MEMORY_LEDGER && !MODE_STORES_HISTORY_LEDGERHEADERS;
}

bool
Config::modeStoresAllHistory() const
{
    return MODE_STORES_HISTORY_LEDGERHEADERS && MODE_STORES_HISTORY_MISC;
}

bool
Config::modeStoresAnyHistory() const
{
    return MODE_STORES_HISTORY_LEDGERHEADERS || MODE_STORES_HISTORY_MISC;
}

void
Config::setNoListen()
{
    // prevent opening up a port for other peers
    RUN_STANDALONE = true;
    HTTP_PORT = 0;
    MANUAL_CLOSE = true;
}

void
Config::setNoPublish()
{
    for (auto& item : HISTORY)
    {
        item.second.mPutCmd = "";
    }
}

SCPQuorumSet
Config::generateQuorumSetHelper(
    std::vector<ValidatorEntry>::const_iterator begin,
    std::vector<ValidatorEntry>::const_iterator end,
    ValidatorQuality curQuality)
{
    auto it = begin;
    SCPQuorumSet ret;
    while (it != end && it->mQuality == curQuality)
    {
        SCPQuorumSet innerSet;
        auto& vals = innerSet.validators;
        auto it2 = it;
        for (; it2 != end && it2->mHomeDomain == it->mHomeDomain; it2++)
        {
            if (it2->mQuality != it->mQuality)
            {
                throw std::invalid_argument(fmt::format(
                    FMT_STRING(
                        "Validators '{}' and '{}' must have same quality"),
                    it->mName, it2->mName));
            }
            vals.emplace_back(it2->mKey);
        }
        if (vals.size() < 3 &&
            (it->mQuality == ValidatorQuality::VALIDATOR_HIGH_QUALITY ||
             it->mQuality == ValidatorQuality::VALIDATOR_CRITICAL_QUALITY))
        {
            throw std::invalid_argument(fmt::format(
                FMT_STRING("Critical and High quality validators for '{}' "
                           "must have redundancy of at least 3"),
                it->mHomeDomain));
        }
        innerSet.threshold = computeDefaultThreshold(
            innerSet, ValidationThresholdLevels::SIMPLE_MAJORITY);

        ret.innerSets.emplace_back(innerSet);
        it = it2;
    }
    if (it != end)
    {
        if (it->mQuality > curQuality)
        {
            throw std::invalid_argument(fmt::format(
                FMT_STRING(
                    "invalid validator quality for '{}' (must be ascending)"),
                it->mName));
        }
        auto lowQ = generateQuorumSetHelper(it, end, it->mQuality);
        ret.innerSets.emplace_back(lowQ);
    }
    auto thresholdLevel =
        curQuality == ValidatorQuality::VALIDATOR_CRITICAL_QUALITY
            ? ValidationThresholdLevels::ALL_REQUIRED
            : ValidationThresholdLevels::BYZANTINE_FAULT_TOLERANCE;

    ret.threshold = computeDefaultThreshold(ret, thresholdLevel);
    return ret;
}

SCPQuorumSet
Config::generateQuorumSet(std::vector<ValidatorEntry> const& validators)
{
    auto todo = validators;
    // first, sort by quality (desc), homedomain (asc)
    std::sort(todo.begin(), todo.end(),
              [](ValidatorEntry const& l, ValidatorEntry const& r) {
                  if (l.mQuality > r.mQuality)
                  {
                      return true;
                  }
                  else if (l.mQuality < r.mQuality)
                  {
                      return false;
                  }
                  return l.mHomeDomain < r.mHomeDomain;
              });

    auto res = generateQuorumSetHelper(
        todo.begin(), todo.end(), ValidatorQuality::VALIDATOR_CRITICAL_QUALITY);
    normalizeQSet(res);
    return res;
}

std::string
Config::toString(SCPQuorumSet const& qset)
{
    auto json = LocalNode::toJson(
        qset, [&](PublicKey const& k) { return toShortString(k); });
    Json::StyledWriter fw;
    return fw.write(json);
}

std::string const Config::STDIN_SPECIAL_NAME = "stdin";
}<|MERGE_RESOLUTION|>--- conflicted
+++ resolved
@@ -231,13 +231,11 @@
     ENTRY_CACHE_SIZE = 100000;
     PREFETCH_BATCH_SIZE = 1000;
 
-<<<<<<< HEAD
     BASE_LEADER_NOMINATION_TIMEOUT_MS = 250;
-=======
     HISTOGRAM_WINDOW_SIZE = std::chrono::seconds(30);
 
     HALT_ON_INTERNAL_TRANSACTION_ERROR = false;
->>>>>>> 39bee1a2
+
 
 #ifdef BUILD_TESTS
     TEST_CASES_ENABLED = false;
