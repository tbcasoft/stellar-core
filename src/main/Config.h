#ifndef __CONFIG__
#define __CONFIG__

#include "generated/StellarXDR.h"

// Copyright 2014 Stellar Development Foundation and contributors. Licensed
// under the ISC License. See the COPYING file at the top-level directory of
// this distribution or at http://opensource.org/licenses/ISC

namespace stellar
{
<<<<<<< HEAD
    class Config
    {

    public:
        // application config
        bool START_NEW_NETWORK;
        bool RUN_STANDALONE;
        int PROTOCOL_VERSION;
        std::string VERSION_STR;
        std::string LOG_FILE_PATH;
        uint32_t DESIRED_BASE_FEE;  // in stroops
        int HTTP_PORT;              // what port to listen for commands on. 0 for don't
        bool PUBLIC_HTTP_PORT;      // if you accept commands from not localhost

        // overlay config
        int PEER_PORT;
        unsigned TARGET_PEER_CONNECTIONS;
        unsigned MAX_PEER_CONNECTIONS;
        // Peers we will always try to stay connected to
        std::vector<std::string> PREFERRED_PEERS;
        std::vector<std::string> KNOWN_PEERS;


        // FBA config
        stellarxdr::uint256 VALIDATION_SEED;
        int QUORUM_THRESHOLD;
        std::vector<stellarxdr::uint256> QUORUM_SET;

        Config();

        void load(const std::string& filename);
    };
}
=======
class Config
{

  public:
    // application config
    bool RUN_STANDALONE;
    int PROTOCOL_VERSION;
    std::string VERSION_STR;
    std::string LOG_FILE_PATH;
    uint32_t DESIRED_BASE_FEE; // in stroops
    int HTTP_PORT;         // what port to listen for commands on. 0 for don't
    bool PUBLIC_HTTP_PORT; // if you accept commands from not localhost

    // overlay config
    int PEER_PORT;
    unsigned TARGET_PEER_CONNECTIONS;
    unsigned MAX_PEER_CONNECTIONS;
    // Peers we will always try to stay connected to
    std::vector<std::string> PREFERRED_PEERS;
    std::vector<std::string> KNOWN_PEERS;

    // FBA config
    stellarxdr::uint256 VALIDATION_SEED;
    int QUORUM_THRESHOLD;
    std::vector<stellarxdr::uint256> QUORUM_SET;

    Config();

    void load(const std::string& filename);
};
}

#endif
>>>>>>> 9c052c41
<|MERGE_RESOLUTION|>--- conflicted
+++ resolved
@@ -9,46 +9,12 @@
 
 namespace stellar
 {
-<<<<<<< HEAD
-    class Config
-    {
-
-    public:
-        // application config
-        bool START_NEW_NETWORK;
-        bool RUN_STANDALONE;
-        int PROTOCOL_VERSION;
-        std::string VERSION_STR;
-        std::string LOG_FILE_PATH;
-        uint32_t DESIRED_BASE_FEE;  // in stroops
-        int HTTP_PORT;              // what port to listen for commands on. 0 for don't
-        bool PUBLIC_HTTP_PORT;      // if you accept commands from not localhost
-
-        // overlay config
-        int PEER_PORT;
-        unsigned TARGET_PEER_CONNECTIONS;
-        unsigned MAX_PEER_CONNECTIONS;
-        // Peers we will always try to stay connected to
-        std::vector<std::string> PREFERRED_PEERS;
-        std::vector<std::string> KNOWN_PEERS;
-
-
-        // FBA config
-        stellarxdr::uint256 VALIDATION_SEED;
-        int QUORUM_THRESHOLD;
-        std::vector<stellarxdr::uint256> QUORUM_SET;
-
-        Config();
-
-        void load(const std::string& filename);
-    };
-}
-=======
 class Config
 {
-
+    
   public:
     // application config
+    bool START_NEW_NETWORK;
     bool RUN_STANDALONE;
     int PROTOCOL_VERSION;
     std::string VERSION_STR;
@@ -76,5 +42,4 @@
 };
 }
 
-#endif
->>>>>>> 9c052c41
+#endif